--- conflicted
+++ resolved
@@ -1,6 +1,5 @@
 import * as vscode from 'vscode'
 
-import { ContextFile } from '@sourcegraph/cody-shared'
 import type {
     ActiveTextEditor,
     ActiveTextEditorDiagnostic,
@@ -203,29 +202,18 @@
         return this.createActiveTextEditorSelection(activeEditor, selection)
     }
 
-<<<<<<< HEAD
-    public async getTextEditorContentForContextFile(file: ContextFile): Promise<string | undefined> {
-        if (!file.fileUri) {
-=======
     public async getTextEditorContentForFile(
         fileUri: vscode.Uri,
         selectionRange?: ActiveTextEditorSelectionRange
     ): Promise<string | undefined> {
         if (!fileUri) {
->>>>>>> f2241d6c
             return undefined
         }
 
         let range: vscode.Range | undefined
-<<<<<<< HEAD
-        if (file.range) {
-            const startLine = file?.range?.start?.line
-            let endLine = file?.range.end?.line
-=======
         if (selectionRange) {
             const startLine = selectionRange?.start?.line
             let endLine = selectionRange?.end?.line
->>>>>>> f2241d6c
             if (startLine === endLine) {
                 endLine++
             }
@@ -233,11 +221,7 @@
         }
 
         // Get the text from document by file Uri
-<<<<<<< HEAD
-        const vscodeUri = vscode.Uri.parse(file.fileUri.fsPath)
-=======
         const vscodeUri = vscode.Uri.parse(fileUri.fsPath)
->>>>>>> f2241d6c
         const doc = await vscode.workspace.openTextDocument(vscodeUri)
         return doc.getText(range)
     }
