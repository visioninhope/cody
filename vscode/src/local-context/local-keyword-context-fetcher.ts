import { execFile, spawn } from 'child_process'
import * as path from 'path'

import Assembler from 'stream-json/Assembler'
import StreamValues from 'stream-json/streamers/StreamValues'
import * as vscode from 'vscode'
import winkUtils from 'wink-nlp-utils'

import { ChatClient } from '@sourcegraph/cody-shared/src/chat/chat'
<<<<<<< HEAD
import { ContextFileSource } from '@sourcegraph/cody-shared/src/codebase-context/messages'
=======
import { ContextFileSource, ContextFileType } from '@sourcegraph/cody-shared/src/codebase-context/messages'
>>>>>>> b2cb9f34
import { Editor } from '@sourcegraph/cody-shared/src/editor'
import { ContextResult, KeywordContextFetcher } from '@sourcegraph/cody-shared/src/local-context'

import { logDebug } from '../log'
import { telemetryService } from '../services/telemetry'

const source: ContextFileSource = 'keyword'
const type: ContextFileType = 'file'

/**
 * Exclude files without extensions and hidden files (starts with '.')
 * Limits to use 1 thread
 * Exclude files larger than 1MB (based on search.largeFiles)
 * Note: Ripgrep excludes binary files and respects .gitignore by default
 */
const fileExtRipgrepParams = [
    '--ignore-case',
    '-g',
    '*.*',
    '-g',
    '!.*',
    '-g',
    '!*.lock',
    '-g',
    '!*.snap',
    '--max-filesize',
    '10K',
    '--max-depth',
    '10',
]

interface RipgrepStreamData {
    value: {
        type: string
        data: {
            path: {
                text: string
            }
            stats: { bytes_searched: number }
        }
    }
}

/**
 * Term represents a single term in the keyword search.
 * - A term is uniquely defined by its stem.
 * - We keep the originals around for detecting exact matches.
 * - The prefix is the greatest common prefix of the stem and all the originals.
 * For example, if the original is "cody" and the stem is "codi", the prefix is "cod"
 * - The count is the number of times the keyword appears in the document/query.
 */
interface Term {
    stem: string
    originals: string[]
    prefix: string
    count: number
}

function regexForTerms(...terms: Term[]): string {
    const inner = terms.map(t => {
        if (t.prefix.length >= 4) {
            return escapeRegex(t.prefix)
        }
        return `${escapeRegex(t.stem)}|${t.originals.map(s => escapeRegex(s)).join('|')}`
    })
    return `(?:${inner.join('|')})`
}

function longestCommonPrefix(s: string, t: string): string {
    let endIdx = 0
    for (let i = 0; i < s.length && i < t.length; i++) {
        if (s[i] !== t[i]) {
            break
        }
        endIdx = i + 1
    }
    return s.slice(0, endIdx)
}

const source: ContextFileSource = 'keyword'

/**
 * A local context fetcher that uses a LLM to generate a keyword query, which is then
 * converted to a regex fed to ripgrep to search for files that are relevant to the
 * user query.
 */
export class LocalKeywordContextFetcher implements KeywordContextFetcher {
    constructor(
        private rgPath: string,
        private editor: Editor,
        private chatClient: ChatClient
    ) {}

    /**
     * Returns pieces of context relevant for the given query. Uses a keyword-search-based
     * approach.
     * @param query user query
     * @param numResults the number of context results to return
     * @returns a list of context results, sorted in *reverse* order (that is,
     * the most important result appears at the bottom)
     */
    public async getContext(query: string, numResults: number): Promise<ContextResult[]> {
        const startTime = performance.now()
        const rootPath = this.editor.getWorkspaceRootPath()
        if (!rootPath) {
            return []
        }

        const filesnamesWithScores = await this.fetchKeywordFiles(rootPath, query)
        const top10 = filesnamesWithScores.slice(0, numResults)

        const messagePairs = await Promise.all(
            top10.map(async ({ filename }) => {
                const uri = vscode.Uri.file(path.join(rootPath, filename))
                try {
                    const content = (await vscode.workspace.openTextDocument(uri)).getText()
<<<<<<< HEAD
                    return [{ fileName: filename, content, uri, source, type: 'file' }]
=======
                    return [{ fileName: filename, content, uri, source, type }]
>>>>>>> b2cb9f34
                } catch (error) {
                    // Handle file reading errors in case of concurrent file deletions or binary files
                    console.error(error)
                    return []
                }
            })
        )
        const searchDuration = performance.now() - startTime
        telemetryService.log('CodyVSCodeExtension:keywordContext:searchDuration', { searchDuration })
        logDebug('LocalKeywordContextFetcher:getContext', JSON.stringify({ searchDuration }))

        return messagePairs.reverse().flat()
    }

    private async userQueryToExpandedKeywords(query: string): Promise<Map<string, Term>> {
        const start = performance.now()
        const keywords = await new Promise<string[]>((resolve, reject) => {
            let responseText = ''
            this.chatClient.chat(
                [
                    {
                        speaker: 'human',
                        text: `Write 3-5 keywords that you would use to search for code snippets that are relevant to answering the following user query: <query>${query}</query> Your response should be only a list of space-delimited keywords and nothing else.`,
                    },
                ],
                {
                    onChange: (text: string) => {
                        responseText = text
                    },
                    onComplete: () => {
                        resolve(responseText.split(/\s+/).filter(e => e.length > 0))
                    },
                    onError: (message: string) => {
                        reject(new Error(message))
                    },
                },
                {
                    temperature: 0,
                    fast: true,
                }
            )
        })
        const terms = new Map<string, Term>()
        for (const kw of keywords) {
            const stem = winkUtils.string.stem(kw)
            if (terms.has(stem)) {
                continue
            }
            terms.set(stem, {
                count: 1,
                originals: [kw],
                prefix: longestCommonPrefix(kw.toLowerCase(), stem),
                stem,
            })
        }
        logDebug(
            'LocalKeywordContextFetcher:userQueryToExpandedKeywords',
            JSON.stringify({ duration: performance.now() - start })
        )
        return terms
    }

    private async userQueryToKeywordQuery(query: string): Promise<Term[]> {
        const terms = new Map<string, Term>()
        const keywordExpansionStartTime = Date.now()
        const expandedTerms = await this.userQueryToExpandedKeywords(query)
        const keywordExpansionDuration = Date.now() - keywordExpansionStartTime
        for (const [stem, term] of expandedTerms) {
            if (terms.has(stem)) {
                continue
            }
            terms.set(stem, term)
        }
        logDebug(
            'LocalKeywordContextFetcher:userQueryToKeywordQuery',
            'keyword expansion',
            JSON.stringify({
                duration: keywordExpansionDuration,
                expandedTerms: [...expandedTerms.values()].map(v => v.prefix),
            })
        )
        const ret = [...terms.values()]
        return ret
    }

    // Return context results for the Codebase Context Search recipe
    public async getSearchContext(query: string, numResults: number): Promise<ContextResult[]> {
        const rootPath = this.editor.getWorkspaceRootPath()
        if (!rootPath) {
            return []
        }

        const stems = (await this.userQueryToKeywordQuery(query))
            .map(t => (t.prefix.length < 4 ? t.originals[0] : t.prefix))
            .join('|')
        const filesnamesWithScores = await this.fetchKeywordFiles(rootPath, query)
        const topN = filesnamesWithScores.slice(0, numResults)

        const messagePairs = await Promise.all(
            topN.map(async ({ filename }) => {
                try {
                    const uri = vscode.Uri.file(path.join(rootPath, filename))
                    const textDocument = await vscode.workspace.openTextDocument(uri)
                    const snippet = textDocument.getText()
                    const keywordPattern = new RegExp(stems, 'g')
                    // show 5 lines of code only
                    // TODO: Rewrite this to use rg instead @bee
                    const matches = snippet.match(keywordPattern)
                    const keywordIndex = snippet.indexOf(matches ? matches[0] : query)
                    const startLine = Math.max(0, textDocument.positionAt(keywordIndex).line - 2)
                    const endLine = startLine + 5
                    const content = textDocument.getText(new vscode.Range(startLine, 0, endLine, 0))

<<<<<<< HEAD
                    return [{ fileName: filename, content, uri, source, type: 'file' }]
=======
                    return [{ fileName: filename, content, uri, source, type }]
>>>>>>> b2cb9f34
                } catch (error) {
                    console.error(error)
                    return []
                }
            })
        )
        return messagePairs.flat()
    }

    private async fetchFileStats(
        terms: Term[],
        rootPath: string
    ): Promise<{ [filename: string]: { bytesSearched: number } }> {
        const start = performance.now()
        const regexQuery = `\\b${regexForTerms(...terms)}`
        const rgArgs = [...fileExtRipgrepParams, '--json', regexQuery, '.']
        const proc = spawn(this.rgPath, rgArgs, {
            cwd: rootPath,
            stdio: ['ignore', 'pipe', process.stderr],
            windowsHide: true,
        })
        const fileTermCounts: {
            [filename: string]: {
                bytesSearched: number
            }
        } = {}

        // Process the ripgrep JSON output to get the file sizes. We use an object filter to
        // fast-filter out irrelevant lines of output
        const objectFilter = (assembler: Assembler): boolean | undefined => {
            // Each ripgrep JSON line begins with the following format:
            //
            //   {"type":"begin|match|end","data":"...
            //
            // We only care about the "type":"end" lines, which contain the file size in bytes.
            if (assembler.key === null && assembler.stack.length === 0 && assembler.current.type) {
                return assembler.current.type === 'end'
            }
            // return undefined to indicate our uncertainty at this moment
            return undefined
        }
        await new Promise<void>((resolve, reject) => {
            try {
                proc.stdout
                    .pipe(StreamValues.withParser({ objectFilter }))
                    .on('data', data => {
                        try {
                            const typedData = data as RipgrepStreamData
                            switch (typedData.value.type) {
                                case 'end': {
                                    let filename = typedData.value.data.path.text
                                    if (filename.startsWith(`.${path.sep}`)) {
                                        filename = filename.slice(2)
                                    }
                                    if (!fileTermCounts[filename]) {
                                        fileTermCounts[filename] = { bytesSearched: 0 }
                                    }
                                    fileTermCounts[filename].bytesSearched = typedData.value.data.stats.bytes_searched
                                    break
                                }
                            }
                        } catch (error) {
                            reject(error)
                        }
                    })
                    .on('end', () => resolve())
            } catch (error) {
                reject(error)
            }
        })
        logDebug('fetchFileStats', JSON.stringify({ duration: performance.now() - start }))
        return fileTermCounts
    }

    private async fetchFileMatches(
        queryTerms: Term[],
        rootPath: string
    ): Promise<{
        totalFiles: number
        fileTermCounts: { [filename: string]: { [stem: string]: number } }
        termTotalFiles: { [stem: string]: number }
    }> {
        const start = performance.now()
        const termFileCountsArr: { fileCounts: { [filename: string]: number }; filesSearched: number }[] =
            await Promise.all(
                queryTerms.map(async term => {
                    const rgArgs = [
                        ...fileExtRipgrepParams,
                        '--count-matches',
                        '--stats',
                        `\\b${regexForTerms(term)}`,
                        '.',
                    ]
                    const out = await new Promise<string>((resolve, reject) => {
                        execFile(
                            this.rgPath,
                            rgArgs,
                            {
                                cwd: rootPath,
                                maxBuffer: 1024 * 1024 * 1024,
                                timeout: 1000 * 30, // timeout in 30secs
                            },
                            (error, stdout, stderr) => {
                                if (error?.code === 2) {
                                    reject(new Error(`${error.message}: ${stderr}`))
                                } else {
                                    resolve(stdout)
                                }
                            }
                        )
                    })
                    const fileCounts: { [filename: string]: number } = {}
                    const lines = out.split('\n')
                    let filesSearched = -1
                    for (const line of lines) {
                        const terms = line.split(':')
                        if (terms.length !== 2) {
                            const matches = /^(\d+) files searched$/.exec(line)
                            if (matches && matches.length === 2) {
                                try {
                                    filesSearched = parseInt(matches[1], 10)
                                } catch {
                                    console.error(`failed to parse number of files matched from string: ${matches[1]}`)
                                }
                            }
                            continue
                        }
                        try {
                            let filename = terms[0]
                            if (filename.startsWith(`.${path.sep}`)) {
                                filename = filename.slice(2)
                            }
                            const count = parseInt(terms[1], 10)
                            fileCounts[filename] = count
                        } catch {
                            console.error(`could not parse count from ${terms[1]}`)
                        }
                    }
                    return { fileCounts, filesSearched }
                })
            )

        logDebug('LocalKeywordContextFetcher.fetchFileMatches', JSON.stringify({ duration: performance.now() - start }))
        let totalFilesSearched = -1
        for (const { filesSearched } of termFileCountsArr) {
            if (totalFilesSearched >= 0 && totalFilesSearched !== filesSearched) {
                throw new Error('filesSearched did not match')
            }
            totalFilesSearched = filesSearched
        }

        const fileTermCounts: { [filename: string]: { [stem: string]: number } } = {}
        const termTotalFiles: { [term: string]: number } = {}
        for (let i = 0; i < queryTerms.length; i++) {
            const term = queryTerms[i]
            const fileCounts = termFileCountsArr[i].fileCounts
            termTotalFiles[term.stem] = Object.keys(fileCounts).length

            for (const [filename, count] of Object.entries(fileCounts)) {
                if (!fileTermCounts[filename]) {
                    fileTermCounts[filename] = {}
                }
                fileTermCounts[filename][term.stem] = count
            }
        }

        return {
            totalFiles: totalFilesSearched,
            termTotalFiles,
            fileTermCounts,
        }
    }

    private async fetchKeywordFiles(
        rootPath: string,
        rawQuery: string
    ): Promise<{ filename: string; score: number }[]> {
        const query = await this.userQueryToKeywordQuery(rawQuery)

        const fetchFilesStart = performance.now()
        const fileMatchesPromise = this.fetchFileMatches(query, rootPath)
        const fileStatsPromise = this.fetchFileStats(query, rootPath)
        const fileMatches = await fileMatchesPromise
        const fileStats = await fileStatsPromise
        const fetchFilesDuration = performance.now() - fetchFilesStart
        logDebug('LocalKeywordContextFetcher:fetchKeywordFiles', JSON.stringify({ fetchFilesDuration }))

        const { fileTermCounts, termTotalFiles, totalFiles } = fileMatches
        const idfDict = idf(termTotalFiles, totalFiles)

        const activeTextEditor = this.editor.getActiveTextEditor()
        const activeFilename = activeTextEditor
            ? path.normalize(vscode.workspace.asRelativePath(activeTextEditor.filePath))
            : undefined

        const querySizeBytes = query
            .flatMap(t => t.originals.map(orig => (orig.length + 1) * t.count))
            .reduce((a, b) => a + b, 0)
        const queryStems = query.map(({ stem }) => stem)
        const queryTf = tf(
            queryStems,
            Object.fromEntries(query.map(({ stem, count }) => [stem, count])),
            querySizeBytes
        )
        const queryVec = tfidf(queryStems, queryTf, idfDict)
        const filenamesWithScores = Object.entries(fileTermCounts)
            .flatMap(([filename, fileTermCounts]) => {
                if (activeFilename === filename) {
                    // The currently active file will always be added as context, so we can skip
                    // over it here
                    return []
                }

                if (fileStats[filename] === undefined) {
                    throw new Error(`filename ${filename} missing from fileStats`)
                }
                const tfVec = tf(queryStems, fileTermCounts, fileStats[filename].bytesSearched)
                const tfidfVec = tfidf(queryStems, tfVec, idfDict)
                const cosineScore = cosine(tfidfVec, queryVec)
                let { score, scoreComponents } = idfLogScore(queryStems, fileTermCounts, idfDict)

                const b = fileStats[filename].bytesSearched
                if (b > 10000) {
                    score *= 0.1 // downweight very large files
                }

                return [
                    {
                        filename,
                        cosineScore,
                        termCounts: fileTermCounts,
                        tfVec,
                        idfDict,
                        score,
                        scoreComponents,
                    },
                ]
            })
            .sort(({ score: score1 }, { score: score2 }) => score2 - score1)

        return uniques(filenamesWithScores)
    }
}

function idfLogScore(
    terms: string[],
    termCounts: { [term: string]: number },
    idfDict: { [term: string]: number }
): { score: number; scoreComponents: { [term: string]: number } } {
    let score = 0
    const scoreComponents: { [term: string]: number } = {}
    for (const term of terms) {
        const ct = termCounts[term] || 0
        const logScore = ct === 0 ? 0 : Math.log10(ct) + 1
        const idfLogScore = (idfDict[term] || 1) * logScore
        score += idfLogScore
        scoreComponents[term] = idfLogScore
    }
    return { score, scoreComponents }
}

function cosine(v1: number[], v2: number[]): number {
    if (v1.length !== v2.length) {
        throw new Error(`v1.length !== v2.length ${v1.length} !== ${v2.length}`)
    }
    let dotProd = 0
    let v1SqMag = 0
    let v2SqMag = 0
    for (let i = 0; i < v1.length; i++) {
        dotProd += v1[i] * v2[i]
        v1SqMag += v1[i] * v1[i]
        v2SqMag += v2[i] * v2[i]
    }
    // return dotProd / Math.sqrt(v1SqMag * v2SqMag)
    return dotProd / (Math.sqrt(v1SqMag) * Math.sqrt(v2SqMag))
}

function tfidf(terms: string[], tf: number[], idf: { [term: string]: number }): number[] {
    if (terms.length !== tf.length) {
        throw new Error(`terms.length !== tf.length ${terms.length} !== ${tf.length}`)
    }
    const tfidf = tf.slice(0)
    for (let i = 0; i < tfidf.length; i++) {
        if (idf[terms[i]] === undefined) {
            throw new Error(`term ${terms[i]} did not exist in idf dict`)
        }
        tfidf[i] *= idf[terms[i]]
    }
    return tfidf
}

function tf(terms: string[], termCounts: { [stem: string]: number }, fileSize: number): number[] {
    return terms.map(term => (termCounts[term] || 0) / fileSize)
}

function idf(termTotalFiles: { [term: string]: number }, totalFiles: number): { [term: string]: number } {
    const logTotal = Math.log(totalFiles)
    const e = Object.entries(termTotalFiles).map(([term, count]) => [term, logTotal - Math.log(count)])
    return Object.fromEntries(e)
}

function escapeRegex(s: string): string {
    return s.replaceAll(/[$()*+./?[\\\]^{|}-]/g, '\\$&')
}

function uniques(results: { filename: string; score: number }[]): { filename: string; score: number }[] {
    const seen = new Set<string>()
    return results.filter(({ filename }) => {
        if (seen.has(filename)) {
            return false
        }
        seen.add(filename)
        return true
    })
}<|MERGE_RESOLUTION|>--- conflicted
+++ resolved
@@ -7,11 +7,7 @@
 import winkUtils from 'wink-nlp-utils'
 
 import { ChatClient } from '@sourcegraph/cody-shared/src/chat/chat'
-<<<<<<< HEAD
 import { ContextFileSource } from '@sourcegraph/cody-shared/src/codebase-context/messages'
-=======
-import { ContextFileSource, ContextFileType } from '@sourcegraph/cody-shared/src/codebase-context/messages'
->>>>>>> b2cb9f34
 import { Editor } from '@sourcegraph/cody-shared/src/editor'
 import { ContextResult, KeywordContextFetcher } from '@sourcegraph/cody-shared/src/local-context'
 
@@ -19,7 +15,6 @@
 import { telemetryService } from '../services/telemetry'
 
 const source: ContextFileSource = 'keyword'
-const type: ContextFileType = 'file'
 
 /**
  * Exclude files without extensions and hidden files (starts with '.')
@@ -91,8 +86,6 @@
     return s.slice(0, endIdx)
 }
 
-const source: ContextFileSource = 'keyword'
-
 /**
  * A local context fetcher that uses a LLM to generate a keyword query, which is then
  * converted to a regex fed to ripgrep to search for files that are relevant to the
@@ -128,11 +121,7 @@
                 const uri = vscode.Uri.file(path.join(rootPath, filename))
                 try {
                     const content = (await vscode.workspace.openTextDocument(uri)).getText()
-<<<<<<< HEAD
                     return [{ fileName: filename, content, uri, source, type: 'file' }]
-=======
-                    return [{ fileName: filename, content, uri, source, type }]
->>>>>>> b2cb9f34
                 } catch (error) {
                     // Handle file reading errors in case of concurrent file deletions or binary files
                     console.error(error)
@@ -246,11 +235,7 @@
                     const endLine = startLine + 5
                     const content = textDocument.getText(new vscode.Range(startLine, 0, endLine, 0))
 
-<<<<<<< HEAD
                     return [{ fileName: filename, content, uri, source, type: 'file' }]
-=======
-                    return [{ fileName: filename, content, uri, source, type }]
->>>>>>> b2cb9f34
                 } catch (error) {
                     console.error(error)
                     return []
