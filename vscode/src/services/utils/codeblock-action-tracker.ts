import * as vscode from 'vscode'

import { telemetryRecorder } from '@sourcegraph/cody-shared'
import { getEditor } from '../../editor/active-editor'

import { countCode, matchCodeSnippets } from './code-count'

/**
 * It tracks the last stored code snippet and metadata like lines, chars, event, source etc.
 * This is used to track acceptance of generated code by Cody for Chat and Commands
 */
let lastStoredCode = {
    code: 'init',
    lineCount: 0,
    charCount: 0,
    eventName: '',
    source: '',
    requestID: '',
}
let insertInProgress = false
let lastClipboardText = ''

/**
 * SourceMetadataMapping is used to map the source to a numerical value, so telemetry can be recorded on `metadata`.
 **/
enum SourceMetadataMapping {
    chat = 1,
}

/**
 * Sets the last stored code snippet and associated metadata.
 *
 * This is used to track code generation events in VS Code.
 */
function setLastStoredCode(
    code: string,
    eventName: string,
    source = 'chat',
    requestID = ''
): {
    code: string
    lineCount: number
    charCount: number
    eventName: string
    source: string
    requestID?: string
} {
    // All non-copy events are considered as insertions since we don't need to listen for paste events
    insertInProgress = !eventName.includes('copy')
    const { lineCount, charCount } = countCode(code)
    const codeCount = { code, lineCount, charCount, eventName, source, requestID }

    lastStoredCode = codeCount

    // Currently supported events are: copy, insert, save
    const op = eventName.includes('copy') ? 'copy' : eventName.startsWith('insert') ? 'insert' : 'save'

<<<<<<< HEAD
    telemetryService.log(`CodyVSCodeExtension:${eventName}:clicked`, { args }, { hasV2Event: true })

=======
>>>>>>> adf66041
    telemetryRecorder.recordEvent(`cody.${eventName}`, 'clicked', {
        metadata: {
            source: SourceMetadataMapping[source as keyof typeof SourceMetadataMapping] || 0, // Use 0 as default if source is not found
            lineCount,
            charCount,
        },
        interactionID: requestID,
        privateMetadata: {
            source,
            op,
        },
    })

    return codeCount
}

async function setLastTextFromClipboard(clipboardText?: string): Promise<void> {
    lastClipboardText = clipboardText || (await vscode.env.clipboard.readText())
}

/**
 * Handles insert event to insert text from code block at cursor position
 * Replace selection if there is one and then log insert event
 * Note: Using workspaceEdit instead of 'editor.action.insertSnippet' as the later reformats the text incorrectly
 */
export async function handleCodeFromInsertAtCursor(text: string): Promise<void> {
    const editor = getEditor()
    const activeEditor = editor.active
    const selectionRange = activeEditor?.selection
    if (!activeEditor || !selectionRange) {
        throw new Error('No editor or selection found to insert text')
    }

    const edit = new vscode.WorkspaceEdit()
    // trimEnd() to remove new line added by Cody
    edit.insert(activeEditor.document.uri, selectionRange.start, `${text}\n`)
    await vscode.workspace.applyEdit(edit)

    // Log insert event
    const op = 'insert'
    const eventName = `${op}Button`
    setLastStoredCode(text, eventName)
}

/**
 * Handles insert event to insert text from code block to new file
 */
export function handleCodeFromSaveToNewFile(text: string): void {
    const eventName = 'saveButton'
    setLastStoredCode(text, eventName)
}

/**
 * Handles copying code and detecting a paste event.
 */
export async function handleCopiedCode(text: string, isButtonClickEvent: boolean): Promise<void> {
    // If it's a Button event, then the text is already passed in from the whole code block
    const copiedCode = isButtonClickEvent ? text : await vscode.env.clipboard.readText()
    const eventName = isButtonClickEvent ? 'copyButton' : 'keyDown.Copy'
    // Set for tracking
    if (copiedCode) {
        setLastStoredCode(copiedCode, eventName)
    }
}

// For tracking paste events for inline-chat
export async function onTextDocumentChange(newCode: string): Promise<void> {
    const { code, lineCount, charCount, source, requestID } = lastStoredCode

    if (!code) {
        return
    }

    if (insertInProgress) {
        insertInProgress = false
        return
    }

    await setLastTextFromClipboard()

    // the copied code should be the same as the clipboard text
    if (matchCodeSnippets(code, lastClipboardText) && matchCodeSnippets(code, newCode)) {
        const op = 'paste'
        const eventType = 'keyDown'

        telemetryRecorder.recordEvent(`cody.${eventType}`, 'paste', {
            metadata: {
                lineCount,
                charCount,
                source: SourceMetadataMapping[source as keyof typeof SourceMetadataMapping] || 0, // Use 0 as default if source is not found
            },
            interactionID: requestID,
            privateMetadata: {
                source,
                op,
            },
        })
    }
}<|MERGE_RESOLUTION|>--- conflicted
+++ resolved
@@ -55,11 +55,6 @@
     // Currently supported events are: copy, insert, save
     const op = eventName.includes('copy') ? 'copy' : eventName.startsWith('insert') ? 'insert' : 'save'
 
-<<<<<<< HEAD
-    telemetryService.log(`CodyVSCodeExtension:${eventName}:clicked`, { args }, { hasV2Event: true })
-
-=======
->>>>>>> adf66041
     telemetryRecorder.recordEvent(`cody.${eventName}`, 'clicked', {
         metadata: {
             source: SourceMetadataMapping[source as keyof typeof SourceMetadataMapping] || 0, // Use 0 as default if source is not found
