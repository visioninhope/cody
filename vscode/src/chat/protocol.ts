--- conflicted
+++ resolved
@@ -3,11 +3,7 @@
 import { CodyPrompt, CustomCommandType } from '@sourcegraph/cody-shared/src/chat/prompts'
 import { RecipeID } from '@sourcegraph/cody-shared/src/chat/recipes/recipe'
 import { ChatMessage, UserLocalHistory } from '@sourcegraph/cody-shared/src/chat/transcript/messages'
-<<<<<<< HEAD
-import { ContextKind } from '@sourcegraph/cody-shared/src/codebase-context/messages'
-=======
 import { ContextFileType } from '@sourcegraph/cody-shared/src/codebase-context/messages'
->>>>>>> f2241d6c
 import { Configuration } from '@sourcegraph/cody-shared/src/configuration'
 import { SearchPanelFile } from '@sourcegraph/cody-shared/src/local-context'
 import { isDotCom } from '@sourcegraph/cody-shared/src/sourcegraph-api/environments'
@@ -99,11 +95,7 @@
     | { type: 'notice'; notice: { key: string } }
     | { type: 'custom-prompts'; prompts: [string, CodyPrompt][] }
     | { type: 'transcript-errors'; isTranscriptError: boolean }
-<<<<<<< HEAD
-    | { type: 'userContextFiles'; context: ContextFile[]; kind?: ContextKind }
-=======
     | { type: 'userContextFiles'; context: ContextFile[]; kind?: ContextFileType }
->>>>>>> f2241d6c
     | { type: 'chatModels'; models: ChatModelSelection[] }
     | { type: 'update-search-results'; results: SearchPanelFile[]; query: string }
     | { type: 'index-updated'; scopeDir: string }
