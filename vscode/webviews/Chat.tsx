--- conflicted
+++ resolved
@@ -99,11 +99,7 @@
             if (contextConfig?.addedContextFiles?.size) {
                 for (const file of contextConfig.addedContextFiles) {
                     if (text.includes(file[0])) {
-<<<<<<< HEAD
-                        file[1].displayName = file[0]
-=======
                         file[1].fileName = file[0]
->>>>>>> f2241d6c
                         userContextFiles.push(file[1])
                     }
                 }
