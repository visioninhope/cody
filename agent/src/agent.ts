import { spawn } from 'node:child_process'
import path from 'node:path'

import type { Polly, Request } from '@pollyjs/core'
import { type CodyCommand, isWindows, telemetryRecorder } from '@sourcegraph/cody-shared'
import * as vscode from 'vscode'
import { StreamMessageReader, StreamMessageWriter, createMessageConnection } from 'vscode-jsonrpc/node'

import {
    type AuthStatus,
    type BillingCategory,
    type BillingProduct,
    FeatureFlag,
    ModelsService,
    PromptString,
    contextFiltersProvider,
    convertGitCloneURLToCodebaseName,
    featureFlagProvider,
    graphqlClient,
    isError,
    isFileURI,
    isRateLimitError,
    logDebug,
    logError,
    setUserAgent,
} from '@sourcegraph/cody-shared'
import type { TelemetryEventParameters } from '@sourcegraph/telemetry'

import { chatHistory } from '../../vscode/src/chat/chat-view/ChatHistoryManager'
import { ChatModel } from '../../vscode/src/chat/chat-view/ChatModel'
import type { ExtensionMessage, WebviewMessage } from '../../vscode/src/chat/protocol'
import { ProtocolTextDocumentWithUri } from '../../vscode/src/jsonrpc/TextDocumentWithUri'
import type * as agent_protocol from '../../vscode/src/jsonrpc/agent-protocol'

import { copyFileSync, mkdirSync, statSync } from 'node:fs'
import { PassThrough } from 'node:stream'
import type { Har } from '@pollyjs/persister'
import levenshtein from 'js-levenshtein'
import * as uuid from 'uuid'
import type { MessageConnection } from 'vscode-jsonrpc'
import type { CommandResult } from '../../vscode/src/CommandResult'
import { loadTscRetriever } from '../../vscode/src/completions/context/retrievers/tsc/load-tsc-retriever'
import { supportedTscLanguages } from '../../vscode/src/completions/context/retrievers/tsc/supportedTscLanguages'
import type { CompletionItemID } from '../../vscode/src/completions/logger'
import { type ExecuteEditArguments, executeEdit } from '../../vscode/src/edit/execute'
import { getEditSmartSelection } from '../../vscode/src/edit/utils/edit-selection'
import type { ExtensionClient, ExtensionObjects } from '../../vscode/src/extension-client'
import { IndentationBasedFoldingRangeProvider } from '../../vscode/src/lsp/foldingRanges'
import type { FixupActor, FixupFileCollection } from '../../vscode/src/non-stop/roles'
import type { FixupControlApplicator } from '../../vscode/src/non-stop/strategies'
import { AgentWorkspaceEdit } from '../../vscode/src/testutils/AgentWorkspaceEdit'
import { emptyEvent } from '../../vscode/src/testutils/emptyEvent'
import { AgentFixupControls } from './AgentFixupControls'
import { AgentGlobalState } from './AgentGlobalState'
import { AgentProviders } from './AgentProviders'
import { AgentWebviewPanel, AgentWebviewPanels } from './AgentWebviewPanel'
import { AgentWorkspaceDocuments } from './AgentWorkspaceDocuments'
import type { PollyRequestError } from './cli/command-jsonrpc-stdio'
import { codyPaths } from './codyPaths'
import {
    MessageHandler,
    type RequestCallback,
    type RequestMethodName,
    type RpcMessageHandler,
} from './jsonrpc-alias'
import { getLanguageForFileName } from './language'
import type {
    AutocompleteItem,
    ClientInfo,
    CodyError,
    CustomCommandResult,
    EditTask,
    ExtensionConfiguration,
    GetDocumentsParams,
    GetDocumentsResult,
    GetFoldingRangeResult,
    ProtocolCommand,
    ProtocolTextDocument,
    TextEdit,
} from './protocol-alias'
import * as vscode_shim from './vscode-shim'
import { vscodeLocation, vscodeRange } from './vscode-type-converters'

const inMemorySecretStorageMap = new Map<string, string>()
const globalState = new AgentGlobalState()

/** The VS Code extension's `activate` function. */
type ExtensionActivate = (
    context: vscode.ExtensionContext,
    extensionClient?: ExtensionClient
) => Promise<unknown>

// In certs.js, we run `win-ca` to install self-signed certificates.  The
// `win-ca` package needs access to a "roots.exe" file, which we bundle
// alongside the agent as 'win-ca-roots.exe'. In VS Code, we use
// `vscode.ExtensionContext.extensionUri` to discover the location of this file.
// In the agent, we assume this file is placed next to the bundled `index.js`
// file, and we copy it over to the `extensionPath` so the VS Code logic works
// without changes.
function copyWinCaRootsBinary(extensionPath: string): void {
    const source = path.join(__dirname, 'win-ca-roots.exe')
    const target = path.join(extensionPath, 'dist', 'win-ca-roots.exe')
    try {
        const stat = statSync(source)
        if (!stat.isFile()) {
            return
        }
    } catch {
        if (isWindows()) {
            logDebug('win-ca', `Failed to find ${source}, skipping copy`)
        }
        return
    }
    try {
        mkdirSync(path.dirname(target), { recursive: true })
        copyFileSync(source, target)
    } catch (err) {
        logDebug('win-ca', `Failed to copy ${source} to dist ${target}`, err)
    }
}

export async function initializeVscodeExtension(
    workspaceRoot: vscode.Uri,
    extensionActivate: ExtensionActivate,
    extensionClient: ExtensionClient
): Promise<void> {
    const paths = codyPaths()
    const extensionPath = paths.config
    copyWinCaRootsBinary(extensionPath)

    const context: vscode.ExtensionContext = {
        asAbsolutePath(relativePath) {
            return path.resolve(workspaceRoot.fsPath, relativePath)
        },
        environmentVariableCollection: {} as any,
        extension: {} as any,
        extensionMode: {} as any,
        // Placeholder string values for extension path/uri. These are only used
        // to resolve paths to icon in the UI. They need to have compatible
        // types but don't have to point to a meaningful path/URI.
        extensionPath,
        extensionUri: vscode.Uri.file(paths.config),
        globalState,
        logUri: vscode.Uri.file(paths.log),
        logPath: paths.log,
        secrets: {
            onDidChange: emptyEvent(),
            get(key) {
                return Promise.resolve(inMemorySecretStorageMap.get(key))
            },
            store(key, value) {
                inMemorySecretStorageMap.set(key, value)
                return Promise.resolve()
            },
            delete() {
                return Promise.resolve()
            },
        },
        storageUri: vscode.Uri.file(paths.data),
        subscriptions: [],

        workspaceState: {} as any,
        globalStorageUri: vscode.Uri.file(paths.data),
        storagePath: paths.data,
        globalStoragePath: vscode.Uri.file(paths.data).fsPath,
    }

    await extensionActivate(context, extensionClient)
}

export async function newAgentClient(
    clientInfo: ClientInfo & {
        codyAgentPath?: string
        inheritStderr?: boolean
        extraEnvVariables?: Record<string, string>
    }
): Promise<InitializedClient> {
    const asyncHandler = async (reject: (reason?: any) => void): Promise<InitializedClient> => {
        const nodeArguments = process.argv0.endsWith('node')
            ? ['--enable-source-maps', ...process.argv.slice(1, 2)]
            : []
        nodeArguments.push('api', 'jsonrpc-stdio')
        const arg0 = clientInfo.codyAgentPath ?? process.argv[0]
        const args = clientInfo.codyAgentPath ? [] : nodeArguments
        const child = spawn(arg0, args, {
            env: { ...clientInfo.extraEnvVariables, ENABLE_SENTRY: 'false', ...process.env },
        })
        child.on('error', error => reject?.(error))
        child.on('exit', code => {
            if (code !== 0) {
                reject?.(new Error(`exit: ${code}`))
            }
        })

        if (clientInfo.inheritStderr) {
            child.stderr.pipe(process.stderr)
        }

        const conn = createMessageConnection(
            new StreamMessageReader(child.stdout),
            new StreamMessageWriter(child.stdin)
        )
        const serverHandler = new MessageHandler(conn)
        serverHandler.registerNotification('debug/message', params => {
            console.error(`${params.channel}: ${params.message}`)
        })
        serverHandler.registerRequest('window/showMessage', async (params): Promise<null> => {
            console.log(`window/showMessage: ${JSON.stringify(params, null, 2)}`)
            return null
        })
        conn.listen()
        serverHandler.conn.onClose(() => reject())
        const serverInfo = await serverHandler.request('initialize', clientInfo)
        serverHandler.notify('initialized', null)
        return { client: serverHandler, serverInfo }
    }
    return new Promise<InitializedClient>((resolve, reject) => {
        asyncHandler(reject).then(
            handler => resolve(handler),
            error => reject(error)
        )
    })
}
export interface InitializedClient {
    serverInfo: agent_protocol.ServerInfo
    client: RpcMessageHandler
}

export async function newEmbeddedAgentClient(
    clientInfo: ClientInfo,
    extensionActivate: ExtensionActivate
): Promise<InitializedClient & { agent: Agent; messageHandler: MessageHandler }> {
    process.env.ENABLE_SENTRY = 'false'
    const serverToClient = new PassThrough()
    const clientToServer = new PassThrough()
    const serverConnection = createMessageConnection(
        new StreamMessageReader(clientToServer),
        new StreamMessageWriter(serverToClient)
    )
    const clientConnection = createMessageConnection(
        new StreamMessageReader(serverToClient),
        new StreamMessageWriter(clientToServer)
    )
    const agent = new Agent({ conn: serverConnection, extensionActivate })
    serverConnection.listen()
    const messageHandler = new MessageHandler(clientConnection)
    clientConnection.listen()
    agent.registerNotification('debug/message', params => {
        console.error(`${params.channel}: ${params.message}`)
    })
    const client = agent.clientForThisInstance()
    const serverInfo = await client.request('initialize', clientInfo)
    client.notify('initialized', null)
    return { agent, serverInfo, client, messageHandler }
}

export function errorToCodyError(error?: Error): CodyError | undefined {
    return error
        ? {
              message: error.message,
              stack: error.stack,
              cause: error.cause instanceof Error ? errorToCodyError(error.cause) : undefined,
          }
        : undefined
}

export class Agent extends MessageHandler implements ExtensionClient {
    // Used to track background work of the extension, like tree-sitter parsing.
    // In several places in the extension, we register event handler that run
    // background work (`Promise<void>` that we don't await on). We sometimes
    // need to await on these promises, for example when writing deterministic
    // tests.
    private pendingPromises = new Set<Promise<any>>()
    public codeLens = new AgentProviders<vscode.CodeLensProvider>()
    public codeAction = new AgentProviders<vscode.CodeActionProvider>()
    public workspace = new AgentWorkspaceDocuments({
        doPanic: (message: string) => {
            const panicMessage =
                '!PANIC! Client document content is out of sync with server document content'
            process.stderr.write(panicMessage)
            process.stderr.write(message + '\n')
            this.notify('debug/message', {
                channel: 'Document Sync Check',
                message: panicMessage + '\n' + message,
            })
        },
        edit: (uri, callback, options) => {
            if (this.clientInfo?.capabilities?.edit !== 'enabled') {
                logDebug('CodyAgent', 'client does not support operation: textDocument/edit')
                return Promise.resolve(false)
            }
            const edits: TextEdit[] = []
            callback({
                delete(location) {
                    edits.push({
                        type: 'delete',
                        range: location,
                    })
                },
                insert(location, value) {
                    edits.push({
                        type: 'insert',
                        position: location,
                        value,
                    })
                },
                replace(location, value) {
                    edits.push({
                        type: 'replace',
                        range:
                            location instanceof vscode.Position
                                ? new vscode.Range(location, location)
                                : location,
                        value,
                    })
                },
                setEndOfLine(): void {
                    throw new Error('Not implemented')
                },
            })
            return this.request('textDocument/edit', {
                uri: uri.toString(),
                edits,
                options,
            })
        },
    })

    public webPanels = new AgentWebviewPanels()

    private authenticationPromise: Promise<AuthStatus | undefined> = Promise.resolve(undefined)

    private clientInfo: ClientInfo | null = null

    constructor(
        private readonly params: {
            polly?: Polly | undefined
            networkRequests?: Request[]
            requestErrors?: PollyRequestError[]
            conn: MessageConnection
            extensionActivate: ExtensionActivate
        }
    ) {
        super(params.conn)
        vscode_shim.setAgent(this)
        this.registerRequest('initialize', async clientInfo => {
            vscode.languages.registerFoldingRangeProvider(
                '*',
                new IndentationBasedFoldingRangeProvider()
            )
            if (clientInfo.extensionConfiguration?.baseGlobalState) {
                for (const key in clientInfo.extensionConfiguration.baseGlobalState) {
                    const value = clientInfo.extensionConfiguration.baseGlobalState[key]
                    globalState.update(key, value)
                }
            }
            this.workspace.workspaceRootUri = vscode.Uri.parse(clientInfo.workspaceRootUri)
            vscode_shim.setWorkspaceDocuments(this.workspace)
            if (clientInfo.capabilities?.codeActions === 'enabled') {
                vscode_shim.onDidRegisterNewCodeActionProvider(codeActionProvider => {
                    this.codeAction.addProvider(codeActionProvider, undefined)
                })
                vscode_shim.onDidUnregisterNewCodeActionProvider(codeActionProvider =>
                    this.codeAction.removeProvider(codeActionProvider)
                )
            }
            if (clientInfo.capabilities?.codeLenses === 'enabled') {
                vscode_shim.onDidRegisterNewCodeLensProvider(codeLensProvider => {
                    this.codeLens.addProvider(
                        codeLensProvider,
                        codeLensProvider.onDidChangeCodeLenses?.(() => this.updateCodeLenses())
                    )
                    this.updateCodeLenses()
                })
                vscode_shim.onDidUnregisterNewCodeLensProvider(codeLensProvider =>
                    this.codeLens.removeProvider(codeLensProvider)
                )
            }
            if (clientInfo.capabilities?.ignore === 'enabled') {
                contextFiltersProvider.onContextFiltersChanged(() => {
                    // Forward policy change notifications to the client.
                    this.notify('ignore/didChange', null)
                })
            }
            if (process.env.CODY_DEBUG === 'true') {
                console.error(
                    `Cody Agent: handshake with client '${clientInfo.name}' (version '${clientInfo.version}') at workspace root path '${clientInfo.workspaceRootUri}'\n`
                )
            }

            vscode_shim.setClientInfo(clientInfo)
            this.clientInfo = clientInfo
            setUserAgent(`${clientInfo?.name} / ${clientInfo?.version}`)

            this.workspace.workspaceRootUri = clientInfo.workspaceRootUri
                ? vscode.Uri.parse(clientInfo.workspaceRootUri)
                : vscode.Uri.from({
                      scheme: 'file',
                      path: clientInfo.workspaceRootPath ?? undefined,
                  })
            try {
                await initializeVscodeExtension(
                    this.workspace.workspaceRootUri,
                    params.extensionActivate,
                    this
                )
                this.registerWebviewHandlers()

                this.authenticationPromise = clientInfo.extensionConfiguration
                    ? this.handleConfigChanges(clientInfo.extensionConfiguration, {
                          forceAuthentication: true,
                      })
                    : this.authStatus()
                const authStatus = await this.authenticationPromise

                return {
                    name: 'cody-agent',
                    authenticated: authStatus?.authenticated,
                    codyEnabled: authStatus?.siteHasCodyEnabled,
                    codyVersion: authStatus?.siteVersion,
                    authStatus,
                }
            } catch (error) {
                console.error(
                    `Cody Agent: failed to initialize VSCode extension at workspace root path '${clientInfo.workspaceRootUri}': ${error}\n`
                )
                process.exit(1)
            }
        })

        this.registerNotification('initialized', () => {})

        this.registerRequest('shutdown', async () => {
            if (this?.params?.polly) {
                this.params.polly.disconnectFrom('node-http')
                await this.params.polly.stop()
            }
            return null
        })

        this.registerNotification('exit', () => {
            process.exit(0)
        })

        this.registerNotification('textDocument/didFocus', (document: ProtocolTextDocument) => {
            const documentWithUri = ProtocolTextDocumentWithUri.fromDocument(document)
            this.workspace.setActiveTextEditor(
                this.workspace.newTextEditor(this.workspace.loadDocument(documentWithUri))
            )
            this.pushPendingPromise(this.workspace.fireVisibleTextEditorsDidChange())
        })

        this.registerNotification('textDocument/didOpen', document => {
            const documentWithUri = ProtocolTextDocumentWithUri.fromDocument(document)
            const textDocument = this.workspace.loadDocument(documentWithUri)
            vscode_shim.onDidOpenTextDocument.fire(textDocument)
            this.pushPendingPromise(this.workspace.fireVisibleTextEditorsDidChange())
            this.workspace.setActiveTextEditor(this.workspace.newTextEditor(textDocument))
        })

        this.registerNotification('textDocument/didChange', async document => {
            this.handleDocumentChange(document)
        })

        this.registerRequest('textDocument/change', async document => {
            // We don't await the promise here, as it's got a fragile implicit contract.
            // Call testing/awaitPendingPromises if you want to wait for changes to settle.
            this.handleDocumentChange(document)
            return { success: true }
        })

        this.registerNotification('textDocument/didClose', document => {
            const documentWithUri = ProtocolTextDocumentWithUri.fromDocument(document)
            const oldDocument = this.workspace.getDocument(documentWithUri.uri)
            if (oldDocument) {
                this.workspace.deleteDocument(documentWithUri.uri)
                vscode_shim.onDidCloseTextDocument.fire(oldDocument)
            }
            this.pushPendingPromise(this.workspace.fireVisibleTextEditorsDidChange())
        })

        this.registerNotification('textDocument/didSave', async params => {
            const uri = vscode.Uri.parse(params.uri)
            const document = await vscode.workspace.openTextDocument(uri)
            vscode_shim.onDidSaveTextDocument.fire(document)
        })

        this.registerNotification('extensionConfiguration/didChange', config => {
            this.authenticationPromise = this.handleConfigChanges(config)
        })

        this.registerRequest('extensionConfiguration/change', async config => {
            this.authenticationPromise = this.handleConfigChanges(config)
            const result = await this.authenticationPromise
            return result ?? null
        })

        this.registerRequest('extensionConfiguration/status', async () => {
            const result = await this.authenticationPromise
            return result ?? null
        })

        this.registerNotification('progress/cancel', ({ id }) => {
            const token = vscode_shim.progressBars.get(id)
            if (token) {
                token.cancel()
            } else {
                console.error(`progress/cancel: unknown ID ${id}`)
            }
        })

        // Store in-memory copy of the most recent Code action
        const codeActionById = new Map<string, vscode.CodeAction>()
        this.registerAuthenticatedRequest('codeActions/provide', async (params, token) => {
            codeActionById.clear()
            const document = this.workspace.getDocument(vscode.Uri.parse(params.location.uri))
            if (!document) {
                throw new Error(`codeActions/provide: document not found for ${params.location.uri}`)
            }
            const codeActions: agent_protocol.ProtocolCodeAction[] = []
            const diagnostics = vscode.languages.getDiagnostics(document.uri)
            for (const providers of this.codeAction.providers()) {
                const result = await providers.provideCodeActions(
                    document,
                    vscodeRange(params.location.range),
                    {
                        diagnostics,
                        only: undefined,
                        triggerKind:
                            params.triggerKind === 'Automatic'
                                ? vscode.CodeActionTriggerKind.Automatic
                                : vscode.CodeActionTriggerKind.Invoke,
                    },
                    token
                )
                for (const vscAction of result ?? []) {
                    if (vscAction instanceof vscode.CodeAction) {
                        const diagnostics: agent_protocol.ProtocolDiagnostic[] = []
                        for (const diagnostic of vscAction.diagnostics ?? []) {
                            diagnostics.push({
                                location: {
                                    uri: params.location.uri,
                                    range: diagnostic.range,
                                },
                                severity: 'error',
                                source: diagnostic.source,
                                message: diagnostic.message,
                            })
                        }
                        const id = uuid.v4()
                        const codeAction: agent_protocol.ProtocolCodeAction = {
                            id,
                            title: vscAction.title,
                            commandID: vscAction.command?.command,
                            diagnostics,
                        }
                        codeActionById.set(id, vscAction)
                        codeActions.push(codeAction)
                    }
                }
            }
            return { codeActions }
        })

        this.registerAuthenticatedRequest('codeActions/trigger', async ({ id }) => {
            const codeAction = codeActionById.get(id)
            if (!codeAction || !codeAction.command) {
                throw new Error(`codeActions/trigger: unknown ID ${id}`)
            }
            const args: ExecuteEditArguments = codeAction.command.arguments?.[0]
            if (!args) {
                throw new Error(`codeActions/trigger: no arguments for ID ${id}`)
            }
            return this.createEditTask(
                executeEdit(args).then<CommandResult | undefined>(task => ({ type: 'edit', task }))
            )
        })

        this.registerAuthenticatedRequest('diagnostics/publish', async params => {
            const result = new Map<string, vscode.Diagnostic[]>()
            for (const diagnostic of params.diagnostics) {
                let diagnostics = result.get(diagnostic.location.uri)
                if (diagnostics === undefined) {
                    diagnostics = []
                    result.set(diagnostic.location.uri, diagnostics)
                }
                const relatedInformation: vscode.DiagnosticRelatedInformation[] = []
                for (const related of diagnostic.relatedInformation ?? []) {
                    relatedInformation.push({
                        location: vscodeLocation(related.location),
                        message: related.message,
                    })
                }
                diagnostics.push({
                    message: diagnostic.message,
                    range: vscodeRange(diagnostic.location.range),
                    severity: vscode.DiagnosticSeverity.Error,
                    code: diagnostic.code ?? undefined,
                    source: diagnostic.source ?? undefined,
                    relatedInformation,
                })
            }
            vscode_shim.diagnostics.publish(result)
            return null
        })

        this.registerAuthenticatedRequest('testing/diagnostics', async params => {
            const uri = vscode.Uri.parse(params.uri)
            const language = getLanguageForFileName(uri.fsPath)
            const retriever = loadTscRetriever()
            if (!isFileURI(uri) || !supportedTscLanguages.has(language) || !retriever) {
                throw new Error(`testing/diagnostics: unsupported file type ${language} for URI ${uri}`)
            }
            const diagnostics = retriever.diagnostics(uri)
            return { diagnostics }
        })

        this.registerAuthenticatedRequest('testing/awaitPendingPromises', async () => {
            if (!(vscode_shim.isTesting || vscode_shim.isIntegrationTesting)) {
                throw new Error(
                    'testing/awaitPendingPromises can only be called from tests. ' +
                        'To fix this problem, set the environment variable CODY_SHIM_TESTING=true.'
                )
            }
            await Promise.all(this.pendingPromises.values())
            return null
        })

        this.registerAuthenticatedRequest('testing/memoryUsage', async () => {
            if (!global.gc) {
                throw new Error('testing/memoryUsage requires running node with --expose-gc')
            }
            global.gc()
            return { usage: process.memoryUsage() }
        })

        this.registerAuthenticatedRequest('testing/networkRequests', async () => {
            const requests = this.params.networkRequests ?? []
            return {
                requests: requests.map(req => ({ url: req.url, body: req.body })),
            }
        })
        this.registerAuthenticatedRequest('testing/closestPostData', async ({ url, postData }) => {
            const polly = this.params.polly
            let closestDistance = Number.MAX_VALUE
            let closest = ''
            if (!polly) {
                throw new Error('testing/closestPostData: Polly is not enabled')
            }
            // @ts-ignore
            const persister = polly.persister._cache as Map<string, Promise<Har>>
            for (const [, har] of persister) {
                for (const entry of (await har)?.log?.entries ?? []) {
                    if (entry.request.url !== url) {
                        continue
                    }
                    const entryPostData = entry.request.postData?.text ?? ''
                    const distance = levenshtein(postData, entryPostData)
                    if (distance < closestDistance) {
                        closest = entryPostData
                        closestDistance = distance
                    }
                }
            }
            return { closestBody: closest }
        })
        this.registerAuthenticatedRequest('testing/requestErrors', async () => {
            const requests = this.params.requestErrors ?? []
            return {
                errors: requests.map(({ request, error }) => ({
                    url: request.url,
                    error,
                })),
            }
        })
        this.registerAuthenticatedRequest('testing/progress', async ({ title }) => {
            const thenable = await vscode.window.withProgress(
                {
                    title: 'testing/progress',
                    location: vscode.ProgressLocation.Notification,
                    cancellable: true,
                },
                progress => {
                    progress.report({ message: 'message1' })
                    progress.report({ increment: 50 })
                    progress.report({ increment: 50 })
                    return Promise.resolve({ result: `Hello ${title}` })
                }
            )
            return thenable
        })

        this.registerAuthenticatedRequest('testing/progressCancelation', async ({ title }) => {
            const message = await vscode.window.withProgress<string>(
                {
                    title: 'testing/progressCancelation',
                    location: vscode.ProgressLocation.Notification,
                    cancellable: true,
                },
                (progress, token) => {
                    return new Promise<string>((resolve, reject) => {
                        token.onCancellationRequested(() => {
                            progress.report({
                                message: 'before resolution',
                            })
                            resolve(`request with title '${title}' cancelled`)
                            progress.report({
                                message: 'after resolution',
                            })
                        })
                        setTimeout(
                            () =>
                                reject(
                                    new Error(
                                        'testing/progressCancelation did not resolve within 5 seconds. ' +
                                            'To fix this problem, send a progress/cancel notification with the same ID ' +
                                            'as the progress/start notification with title "testing/progressCancelation"'
                                    )
                                ),
                            5_000
                        )
                    })
                }
            )
            return { result: message }
        })

        this.registerAuthenticatedRequest('testing/reset', async () => {
            await this.workspace.reset()
            globalState.reset()
            return null
        })

        this.registerAuthenticatedRequest(
            'testing/workspaceDocuments',
            async (params: GetDocumentsParams): Promise<GetDocumentsResult> => {
                const uris = params?.uris ?? this.workspace.allDocuments().map(doc => doc.uri.toString())

                const documents: ProtocolTextDocument[] = []

                for (const uri of uris) {
                    const document = this.workspace.getDocument(vscode.Uri.parse(uri))
                    if (document) {
                        documents.push({
                            uri: document.uri.toString(),
                            content: document.content ?? undefined,
                            selection: document.protocolDocument?.selection ?? undefined,
                        })
                    }
                }
                return { documents }
            }
        )

        this.registerAuthenticatedRequest('command/execute', async params => {
            await vscode.commands.executeCommand(params.command, ...(params.arguments ?? []))
        })

        this.registerAuthenticatedRequest('customCommands/list', async () => {
            const commands = await vscode.commands.executeCommand('cody.commands.get-custom-commands')
            return (commands as CodyCommand[]) ?? []
        })

        this.registerAuthenticatedRequest('autocomplete/execute', async (params, token) => {
            const provider = await vscode_shim.completionProvider()
            if (!provider) {
                logError('Agent', 'autocomplete/execute', 'Completion provider is not initialized')
                return { items: [] }
            }
            const uri =
                typeof params.uri === 'string'
                    ? vscode.Uri.parse(params.uri)
                    : params?.filePath
                      ? vscode.Uri.file(params.filePath)
                      : undefined
            if (!uri) {
                logError(
                    'Agent',
                    'autocomplete/execute',
                    `No uri provided for autocomplete request ${JSON.stringify(
                        params
                    )}. To fix this problem, set the 'uri' property.`
                )
                return { items: [] }
            }
            const document = this.workspace.getDocument(uri)
            if (!document) {
                logError(
                    'Agent',
                    'autocomplete/execute',
                    'No document found for file path',
                    params.uri,
                    [...this.workspace.allUris()]
                )
                return { items: [] }
            }

            try {
                if (params.triggerKind === 'Invoke') {
                    await provider?.manuallyTriggerCompletion?.()
                }

                const result = await provider.provideInlineCompletionItems(
                    document,
                    new vscode.Position(params.position.line, params.position.character),
                    {
                        triggerKind:
                            vscode.InlineCompletionTriggerKind[params.triggerKind ?? 'Automatic'],
                        selectedCompletionInfo:
                            params.selectedCompletionInfo?.text === undefined ||
                            params.selectedCompletionInfo?.text === null
                                ? undefined
                                : {
                                      text: params.selectedCompletionInfo.text,
                                      range: new vscode.Range(
                                          params.selectedCompletionInfo.range.start.line,
                                          params.selectedCompletionInfo.range.start.character,
                                          params.selectedCompletionInfo.range.end.line,
                                          params.selectedCompletionInfo.range.end.character
                                      ),
                                  },
                    },
                    token
                )

                const items: AutocompleteItem[] =
                    result?.items.flatMap(({ insertText, range, id }) =>
                        typeof insertText === 'string' && range !== undefined
                            ? [{ id, insertText, range }]
                            : []
                    ) ?? []

                return { items, completionEvent: result?.completionEvent }
            } catch (error) {
                if (isRateLimitError(error)) {
                    throw error
                }
                return Promise.reject(error)
            }
        })

        this.registerNotification('autocomplete/completionAccepted', async ({ completionID }) => {
            const provider = await vscode_shim.completionProvider()
            await provider.handleDidAcceptCompletionItem(completionID as CompletionItemID)
        })

        this.registerNotification('autocomplete/completionSuggested', async ({ completionID }) => {
            const provider = await vscode_shim.completionProvider()
            provider.unstable_handleDidShowCompletionItem(completionID as CompletionItemID)
        })

        this.registerAuthenticatedRequest('graphql/getRepoIds', async ({ names, first }) => {
            const repos = await graphqlClient.getRepoIds(names, first)
            if (isError(repos)) {
                throw repos
            }
            return { repos }
        })
        this.registerAuthenticatedRequest('graphql/currentUserId', async () => {
            const id = await graphqlClient.getCurrentUserId()
            if (typeof id === 'string') {
                return id
            }

            throw id
        })

        this.registerAuthenticatedRequest('graphql/currentUserIsPro', async () => {
            const res = await graphqlClient.getCurrentUserCodyProEnabled()
            if (res instanceof Error) {
                throw res
            }

            return res.codyProEnabled
        })

        this.registerAuthenticatedRequest('graphql/getCurrentUserCodySubscription', async () => {
            const res = await graphqlClient.getCurrentUserCodySubscription()
            if (res instanceof Error) {
                throw res
            }

            return res
        })

        this.registerAuthenticatedRequest('telemetry/recordEvent', async event => {
            telemetryRecorder.recordEvent(
                // 👷 HACK: We have no control over what gets sent over JSON RPC,
                // so we depend on client implementations to give type guidance
                // to ensure that we don't accidentally share arbitrary,
                // potentially sensitive string values. In this RPC handler,
                // when passing the provided event to the TelemetryRecorder
                // implementation, we forcibly cast all the inputs below
                // (feature, action, parameters) into known types (strings
                // 'feature', 'action', 'key') so that the recorder will accept
                // it. DO NOT do this elsewhere!
                event.feature as 'feature',
                event.action as 'action',
                event.parameters as TelemetryEventParameters<
                    { key: number },
                    BillingProduct,
                    BillingCategory
                >
            )
            return Promise.resolve(null)
        })

        /**
         * @deprecated use 'telemetry/recordEvent' instead.
         */
        this.registerAuthenticatedRequest('graphql/logEvent', async event => {
            if (typeof event.argument === 'object') {
                event.argument = JSON.stringify(event.argument)
            }
            if (typeof event.publicArgument === 'object') {
                event.publicArgument = JSON.stringify(event.publicArgument)
            }
            await graphqlClient.logEvent(event, 'connected-instance-only')
            return null
        })

        this.registerRequest('graphql/getRepoIdIfEmbeddingExists', () => {
            return Promise.resolve(null)
        })

        this.registerRequest('graphql/getRepoId', async ({ repoName }) => {
            const result = await graphqlClient.getRepoId(repoName)
            if (result instanceof Error) {
                console.error('getRepoId', result)
            }
            return typeof result === 'string' ? result : null
        })

        this.registerAuthenticatedRequest('git/codebaseName', ({ url }) => {
            const result = convertGitCloneURLToCodebaseName(url)
            return Promise.resolve(typeof result === 'string' ? result : null)
        })

        this.registerNotification('autocomplete/clearLastCandidate', async () => {
            const provider = await vscode_shim.completionProvider()
            if (!provider) {
                console.log('Completion provider is not initialized: unable to clear last candidate')
            }
            provider.clearLastCandidate()
        })

        this.registerAuthenticatedRequest('webview/didDispose', ({ id }) => {
            const panel = this.webPanels.panels.get(id)
            if (!panel) {
                console.log(`No panel with id ${id} found`)
                return Promise.resolve(null)
            }
            panel.dispose()
            return Promise.resolve(null)
        })

        // The arguments to pass to the command to make sure edit commands would also run in chat mode
        const commandArgs = [{ source: 'editor' }]

        this.registerAuthenticatedRequest('commands/explain', () => {
            return this.createChatPanel(
                vscode.commands.executeCommand('cody.command.explain-code', commandArgs)
            )
        })

        this.registerAuthenticatedRequest('commands/test', () => {
            return this.createChatPanel(
                vscode.commands.executeCommand('cody.command.generate-tests', commandArgs)
            )
        })

        this.registerAuthenticatedRequest('editCommands/test', () => {
            return this.createEditTask(
                vscode.commands.executeCommand<CommandResult | undefined>('cody.command.unit-tests')
            )
        })

        this.registerAuthenticatedRequest('editTask/accept', async ({ id }) => {
            this.fixups?.accept(id)
            return null
        })

        this.registerAuthenticatedRequest('editTask/undo', async ({ id }) => {
            this.fixups?.undo(id)
            return null
        })

        this.registerAuthenticatedRequest('editTask/cancel', async ({ id }) => {
            this.fixups?.cancel(id)
            return null
        })

        this.registerAuthenticatedRequest(
            'editTask/getFoldingRanges',
            async (params): Promise<GetFoldingRangeResult> => {
                const uri = vscode.Uri.parse(params.uri)
                const vscodeRange = new vscode.Range(
                    params.range.start.line,
                    params.range.start.character,
                    params.range.end.line,
                    params.range.end.character
                )
                const document = this.workspace.getDocument(uri)
                if (!document) {
                    logError(
                        'Agent',
                        'editTask/getFoldingRanges',
                        'No document found for file path',
                        params.uri,
                        [...this.workspace.allUris()]
                    )
                    return Promise.resolve({ range: vscodeRange })
                }
                const range = await getEditSmartSelection(document, vscodeRange, {})
                return { range }
            }
        )

        this.registerAuthenticatedRequest('editCommands/code', params => {
            const instruction = PromptString.unsafe_fromUserQuery(params.instruction)
            const args: ExecuteEditArguments = {
                configuration: {
                    instruction,
                    model: params.model ?? undefined,
                    mode: params.mode ?? 'edit',
                },
            }
            return this.createEditTask(executeEdit(args).then(task => task && { type: 'edit', task }))
        })

        this.registerAuthenticatedRequest('editCommands/document', () => {
            return this.createEditTask(
                vscode.commands.executeCommand<CommandResult | undefined>('cody.command.document-code')
            )
        })

        this.registerAuthenticatedRequest('commands/smell', () => {
            return this.createChatPanel(
                vscode.commands.executeCommand('cody.command.smell-code', commandArgs)
            )
        })

        this.registerAuthenticatedRequest('commands/custom', ({ key }) => {
            return this.executeCustomCommand(
                vscode.commands.executeCommand<CommandResult | undefined>(
                    'cody.action.command',
                    key,
                    commandArgs
                )
            )
        })

        this.registerAuthenticatedRequest('chat/new', async () => {
            return this.createChatPanel(
                Promise.resolve({
                    type: 'chat',
                    session: await vscode.commands.executeCommand('cody.chat.newEditorPanel'),
                })
            )
        })

        this.registerAuthenticatedRequest('chat/web/new', async () => {
            const panelId = await this.createChatPanel(
                Promise.resolve({
                    type: 'chat',
                    session: await vscode.commands.executeCommand('cody.chat.newEditorPanel'),
                })
            )

            const chatId = this.webPanels.panels.get(panelId)?.chatID ?? ''
            return { panelId, chatId }
        })

        this.registerAuthenticatedRequest('chat/restore', async ({ modelID, messages, chatID }) => {
            const authStatus = await vscode.commands.executeCommand<AuthStatus>('cody.auth.status')
<<<<<<< HEAD
            modelID ??= ModelsService.getDefaultChatModel(authStatus) ?? ''
            const chatMessages = messages?.map(PromptString.unsafe_deserializeChatMessage) ?? []
            const chatModel = new SimpleChatModel(modelID, chatID, chatMessages)
=======
            const theModel = modelID
                ? modelID
                : ModelsService.getModels(
                      ModelUsage.Chat,
                      authStatus.isDotCom && !authStatus.userCanUpgrade
                  ).at(0)?.model ?? ''
            const chatMessages = messages?.map(m => PromptString.unsafe_deserializeChatMessage(m)) ?? []
            const chatModel = new ChatModel(theModel, chatMessages, chatID)
>>>>>>> 96662edb
            await chatHistory.saveChat(authStatus, chatModel.toSerializedChatTranscript())
            return this.createChatPanel(
                Promise.resolve({
                    type: 'chat',
                    session: await vscode.commands.executeCommand('cody.chat.panel.restore', [chatID]),
                })
            )
        })

        this.registerAuthenticatedRequest('chat/models', async ({ modelUsage }) => {
            const authStatus = await vscode.commands.executeCommand<AuthStatus>('cody.auth.status')
            const providers = ModelsService.getModels(modelUsage, authStatus)
            return { models: providers ?? [] }
        })

        this.registerAuthenticatedRequest('chat/export', async input => {
            const { fullHistory = false } = input ?? {}
            const authStatus = await vscode.commands.executeCommand<AuthStatus>('cody.auth.status')
            const localHistory = chatHistory.getLocalHistory(authStatus)

            if (localHistory != null) {
                return (
                    Object.entries(localHistory?.chat)
                        // Return filtered (non-empty) chats by default, but if requests has fullHistory: true
                        // return the full list of chats from the storage, empty chats included
                        .filter(
                            ([_, chatTranscript]) =>
                                chatTranscript.interactions.length > 0 || fullHistory
                        )
                        .map(([chatID, chatTranscript]) => ({
                            chatID: chatID,
                            transcript: chatTranscript,
                        }))
                )
            }

            return []
        })

        this.registerAuthenticatedRequest('chat/delete', async params => {
            await vscode.commands.executeCommand<AuthStatus>('cody.chat.history.delete', {
                id: params.chatId,
            })

            const authStatus = await vscode.commands.executeCommand<AuthStatus>('cody.auth.status')
            const localHistory = await chatHistory.getLocalHistory(authStatus)

            if (localHistory != null) {
                return Object.entries(localHistory?.chat).map(([chatID, chatTranscript]) => ({
                    chatID: chatID,
                    transcript: chatTranscript,
                }))
            }

            return []
        })

        this.registerAuthenticatedRequest('chat/remoteRepos', async ({ id }) => {
            const panel = this.webPanels.getPanelOrError(id)
            await this.receiveWebviewMessage(id, {
                command: 'context/get-remote-search-repos',
            })
            return { remoteRepos: panel.remoteRepos }
        })

        const submitOrEditHandler = async (
            { id, message }: { id: string; message: WebviewMessage },
            token: vscode.CancellationToken
        ): Promise<ExtensionMessage> => {
            if (message.command !== 'submit' && message.command !== 'edit') {
                throw new Error('Invalid message, must have a command of "submit"')
            }
            const panel = this.webPanels.getPanelOrError(id)
            if (panel.isMessageInProgress) {
                throw new Error('Message is already in progress')
            }
            const disposables: vscode.Disposable[] = []
            const result = new Promise<ExtensionMessage>((resolve, reject) => {
                disposables.push(
                    panel.onMessageInProgressDidChange(message => {
                        if (message.type === 'transcript' && !message.isMessageInProgress) {
                            resolve(message)
                        } else if (message.type !== 'transcript') {
                            reject(
                                new Error(
                                    `expected transcript message, received ${JSON.stringify(message)}`
                                )
                            )
                        }
                    })
                )
                this.receiveWebviewMessage(id, message).then(
                    () => {},
                    error => reject(error)
                )
                disposables.push(
                    token.onCancellationRequested(() => {
                        this.receiveWebviewMessage(id, {
                            command: 'abort',
                        }).then(
                            () => {},
                            error => reject(error)
                        )
                    })
                )
            })

            // TODO: capture a rate-limit error if submitting this message triggered the rate limit

            return result.finally(() => {
                vscode.Disposable.from(...disposables).dispose()
            })
        }
        this.registerAuthenticatedRequest('chat/submitMessage', submitOrEditHandler)
        this.registerAuthenticatedRequest('chat/editMessage', submitOrEditHandler)

        this.registerAuthenticatedRequest('webview/receiveMessage', async ({ id, message }) => {
            await this.receiveWebviewMessage(id, message)
            return null
        })
        this.registerAuthenticatedRequest(
            'webview/receiveMessageStringEncoded',
            async ({ id, messageStringEncoded }) => {
                await this.receiveWebviewMessage(id, JSON.parse(messageStringEncoded))
                return null
            }
        )

        this.registerAuthenticatedRequest('featureFlags/getFeatureFlag', async ({ flagName }) => {
            return featureFlagProvider.evaluateFeatureFlag(
                FeatureFlag[flagName as keyof typeof FeatureFlag]
            )
        })

        this.registerAuthenticatedRequest('attribution/search', async ({ id, snippet }) => {
            const panel = this.webPanels.getPanelOrError(id)
            await this.receiveWebviewMessage(id, {
                command: 'attribution-search',
                snippet,
            })
            const result = panel.popAttribution(snippet)
            return {
                error: result.error || null,
                repoNames: result?.attribution?.repositoryNames || [],
                limitHit: result?.attribution?.limitHit || false,
            }
        })

        this.registerAuthenticatedRequest('remoteRepo/has', async ({ repoName }, cancelToken) => {
            return {
                result: await this.extension.enterpriseContextFactory.repoSearcher.has(repoName),
            }
        })

        this.registerAuthenticatedRequest('remoteRepo/list', async ({ query, first, afterId }) => {
            const result = await this.extension.enterpriseContextFactory.repoSearcher.list(
                query ?? undefined,
                first,
                afterId ?? undefined
            )
            return {
                repos: result.repos,
                startIndex: result.startIndex,
                count: result.count,
                state: {
                    state: result.state,
                    error: errorToCodyError(result.lastError),
                },
            }
        })

        this.registerAuthenticatedRequest('ignore/test', async ({ uri: uriString }) => {
            const uri = vscode.Uri.parse(uriString)
            const isIgnored = await contextFiltersProvider.isUriIgnored(uri)
            return {
                policy: isIgnored ? 'ignore' : 'use',
            } as const
        })

        this.registerAuthenticatedRequest('testing/ignore/overridePolicy', async contextFilters => {
            contextFiltersProvider.setTestingContextFilters(contextFilters)
            return null
        })
    }

    private pushPendingPromise(pendingPromise: Promise<unknown>): void {
        if (vscode_shim.isTesting || vscode_shim.isIntegrationTesting) {
            this.pendingPromises.add(pendingPromise)
            pendingPromise.finally(() => this.pendingPromises.delete(pendingPromise))
        }
    }

    // ExtensionClient callbacks.

    private fixups: AgentFixupControls | undefined

    public createFixupControlApplicator(
        files: FixupActor & FixupFileCollection
    ): FixupControlApplicator {
        this.fixups = new AgentFixupControls(files, this.notify.bind(this))
        return this.fixups
    }

    private maybeExtension: ExtensionObjects | undefined

    public async provide(extension: ExtensionObjects): Promise<vscode.Disposable> {
        this.maybeExtension = extension

        const disposables: vscode.Disposable[] = []

        const repoSearcher = this.extension.enterpriseContextFactory.repoSearcher
        disposables.push(
            repoSearcher.onFetchStateChanged(({ state, error }) => {
                this.notify('remoteRepo/didChangeState', {
                    state,
                    error: errorToCodyError(error),
                })
            }),
            repoSearcher.onRepoListChanged(() => {
                this.notify('remoteRepo/didChange', null)
            }),
            {
                dispose: () => {
                    this.maybeExtension = undefined
                },
            }
        )

        return vscode.Disposable.from(...disposables)
    }

    get clientName(): string {
        return this.clientInfo?.name.toLowerCase() || 'uninitialized-agent'
    }

    get clientVersion(): string {
        return this.clientInfo?.version || '0.0.0'
    }

    /**
     * Gets provided extension objects. This may only be called after
     * registration is complete.
     */
    private get extension(): ExtensionObjects {
        if (!this.maybeExtension) {
            throw new Error('Extension registration not yet complete')
        }
        return this.maybeExtension
    }

    private codeLensToken = new vscode.CancellationTokenSource()
    /**
     * Matches VS Code codicon syntax, e.g. $(cody-logo)
     * Source: https://sourcegraph.com/github.com/microsoft/vscode@f34d4/-/blob/src/vs/base/browser/ui/iconLabel/iconLabels.ts?L9
     */
    private labelWithIconsRegex = /(\\)?\$\(([A-Za-z0-9-]+(?:~[A-Za-z]+)?)\)/g
    /**
     * Given a title, such as "$(cody-logo) Cody", returns the raw
     * title without icons and the icons matched with their respective positions.
     */
    private splitIconsFromTitle(title: string): ProtocolCommand['title'] {
        const icons: { value: string; position: number }[] = []
        const matches = [...title.matchAll(this.labelWithIconsRegex)]

        for (const match of matches) {
            if (match.index !== undefined) {
                icons.push({ value: match[0], position: match.index })
            }
        }

        return { text: title.replace(this.labelWithIconsRegex, ''), icons }
    }

    private async updateCodeLenses(): Promise<void> {
        const uri = this.workspace.activeDocumentFilePath
        if (!uri) {
            return
        }
        const document = this.workspace.getDocument(uri)
        if (!document) {
            return
        }
        this.codeLensToken.cancel()
        this.codeLensToken = new vscode.CancellationTokenSource()
        const promises: Promise<vscode.CodeLens[]>[] = []
        for (const provider of this.codeLens.providers()) {
            promises.push(this.provideCodeLenses(provider, document))
        }
        const lenses = (await Promise.all(promises)).flat()

        // VS Code supports icons in code lenses, but we cannot render these through agent.
        // We need to strip any icons from the title and provide those seperately, so the client can decide how to render them.
        const agentLenses = lenses.map(lens => {
            if (!lens.command) {
                return {
                    ...lens,
                    command: undefined,
                }
            }

            return {
                ...lens,
                command: {
                    ...lens.command,
                    title: this.splitIconsFromTitle(lens.command.title),
                },
            }
        })

        this.notify('codeLenses/display', {
            uri: uri.toString(),
            codeLenses: agentLenses,
        })
    }
    private async provideCodeLenses(
        provider: vscode.CodeLensProvider,
        document: vscode.TextDocument
    ): Promise<vscode.CodeLens[]> {
        const result = await provider.provideCodeLenses(document, this.codeLensToken.token)
        return result ?? []
    }

    private async handleConfigChanges(
        config: ExtensionConfiguration,
        params?: { forceAuthentication: boolean }
    ): Promise<AuthStatus | undefined> {
        const isAuthChange = vscode_shim.isAuthenticationChange(config)
        vscode_shim.setExtensionConfiguration(config)
        // If this is an authentication change we need to reauthenticate prior to firing events
        // that update the clients
        if (isAuthChange || params?.forceAuthentication) {
            try {
                const authStatus = await vscode_shim.commands.executeCommand<AuthStatus | undefined>(
                    'cody.agent.auth.authenticate',
                    [config]
                )
                // Critical: we need to await for the handling of `onDidChangeConfiguration` to
                // let the new credentials propagate. If we remove the statement below, then
                // autocomplete may return empty results because we can't await for the updated
                // `InlineCompletionItemProvider` to register.
                await vscode_shim.onDidChangeConfiguration.cody_fireAsync({
                    affectsConfiguration: () =>
                        // assuming the return value below only impacts performance (not
                        // functionality), we return true to always triggger the callback.
                        true,
                })
                // await new Promise<void>(resolve => setTimeout(resolve, 3_000))
                // TODO(#56621): JetBrains: persistent chat history:
                // This is a temporary workaround to ensure that a new chat panel is created and properly initialized after the auth change.
                this.webPanels.panels.clear()
                return authStatus
            } catch (error) {
                console.log('Authentication failed', error)
            }
        }
        return this.authStatus()
    }

    private async authStatus(): Promise<AuthStatus | undefined> {
        // Do explicit `await` because `executeCommand()` returns `Thenable`.
        const result = await vscode_shim.commands.executeCommand<AuthStatus | undefined>(
            'cody.auth.status'
        )
        return result
    }

    private async handleDocumentChange(document: ProtocolTextDocument) {
        const documentWithUri = ProtocolTextDocumentWithUri.fromDocument(document)
        const { document: textDocument, contentChanges } =
            this.workspace.loadDocumentWithChanges(documentWithUri)
        const textEditor = this.workspace.newTextEditor(textDocument)
        this.workspace.setActiveTextEditor(textEditor)

        if (contentChanges.length > 0) {
            this.pushPendingPromise(
                vscode_shim.onDidChangeTextDocument.cody_fireAsync({
                    document: textDocument,
                    contentChanges,
                    reason: undefined,
                })
            )
        }
        if (document.selection) {
            this.pushPendingPromise(
                vscode_shim.onDidChangeTextEditorSelection.cody_fireAsync({
                    textEditor,
                    kind: undefined,
                    selections: [textEditor.selection],
                })
            )
        }
    }

    private registerWebviewHandlers(): void {
        vscode_shim.setCreateWebviewPanel((viewType, title, showOptions, options) => {
            const panel = new AgentWebviewPanel(viewType, title, showOptions, options)
            this.webPanels.add(panel)

            panel.onDidPostMessage(message => {
                if (message.type === 'transcript') {
                    panel.chatID = message.chatID
                    for (const chatMessage of message.messages) {
                        if (chatMessage?.error?.retryAfterDate) {
                            // HACK: for some reason, `JSON.stringify()` on the
                            // date class introduced JSON-RPC parse errors in
                            // the JetBrains plugin. This solution shouldn't be
                            // necessary because `JSON.stringify()` does convert
                            // dates into string literals, but it unblocked the
                            // JetBrains plugin from updating to the new chat
                            // UI. If changing this, at least manually confirm that
                            // it works OK to get rate limit errors in JetBrains.
                            chatMessage.error.retryAfterDateString = JSON.stringify(
                                chatMessage.error.retryAfterDate
                            )
                            chatMessage.error.retryAfterDate = undefined
                        }
                    }
                    if (panel.isMessageInProgress !== message.isMessageInProgress) {
                        panel.isMessageInProgress = message.isMessageInProgress
                        panel.messageInProgressChange.fire(message)
                    }
                } else if (message.type === 'chatModels') {
                    panel.models = message.models
                } else if (message.type === 'context/remote-repos') {
                    panel.remoteRepos = message.repos
                } else if (message.type === 'errors') {
                    panel.messageInProgressChange.fire(message)
                } else if (message.type === 'attribution') {
                    panel.pushAttribution({
                        ...message,
                        attribution: message.attribution ?? undefined,
                        error: message.error ?? undefined,
                    })
                }

                if (this.clientInfo?.capabilities?.webviewMessages === 'string-encoded') {
                    this.notify('webview/postMessageStringEncoded', {
                        id: panel.panelID,
                        stringEncodedMessage: JSON.stringify(message),
                    })
                } else {
                    this.notify('webview/postMessage', {
                        id: panel.panelID,
                        message,
                    })
                }
            })

            return panel
        })
    }

    private async receiveWebviewMessage(id: string, message: WebviewMessage): Promise<void> {
        const panel = this.webPanels.panels.get(id)
        if (!panel) {
            console.log(`No panel with id ${id} found`)
            return
        }
        await panel.receiveMessage.cody_fireAsync(message)
    }

    private async createEditTask(commandResult: Thenable<CommandResult | undefined>): Promise<EditTask> {
        const result = (await commandResult) ?? { type: 'empty-command-result' }
        if (result?.type !== 'edit' || result.task === undefined) {
            throw new TypeError(
                `Expected a non-empty edit command result. Got ${JSON.stringify(result)}`
            )
        }
        return AgentFixupControls.serialize(result.task)
    }

    private async createChatPanel(commandResult: Thenable<CommandResult | undefined>): Promise<string> {
        const result = (await commandResult) ?? { type: 'empty-command-result' }
        if (result?.type !== 'chat') {
            throw new TypeError(`Expected chat command result, got ${result.type}`)
        }

        const { sessionID, webviewPanelOrView: webviewPanel } = result.session ?? {}
        if (sessionID === undefined || webviewPanel === undefined) {
            throw new Error('chatID is undefined')
        }
        if (!(webviewPanel instanceof AgentWebviewPanel)) {
            throw new TypeError('')
        }

        if (webviewPanel.chatID === undefined) {
            webviewPanel.chatID = sessionID
        }
        if (sessionID !== webviewPanel.chatID) {
            throw new TypeError(
                `Mismatching chatID, (sessionID) ${sessionID} !== ${webviewPanel.chatID} (webviewPanel.chatID)`
            )
        }
        webviewPanel.initialize()
        return webviewPanel.panelID
    }

    private async executeCustomCommand(
        commandResult: Thenable<CommandResult | undefined>
    ): Promise<CustomCommandResult> {
        const result = (await commandResult) ?? { type: 'empty-command-result' }

        if (result?.type === 'chat') {
            return {
                type: 'chat',
                chatResult: await this.createChatPanel(commandResult),
            }
        }

        if (result?.type === 'edit') {
            return {
                type: 'edit',
                editResult: await this.createEditTask(commandResult),
            }
        }

        throw new Error('Invalid custom command result')
    }

    // Alternative to `registerRequest` that awaits on authentication changes to
    // propagate before calling the method handler.
    public registerAuthenticatedRequest<M extends RequestMethodName>(
        method: M,
        callback: RequestCallback<M>
    ): void {
        this.registerRequest(method, async (params, token) => {
            await this.authenticationPromise
            if (vscode_shim.isTesting) {
                await Promise.all(this.pendingPromises.values())
            }
            return callback(params, token)
        })
    }

    public applyWorkspaceEdit(
        edit: vscode.WorkspaceEdit,
        metadata: vscode.WorkspaceEditMetadata | undefined
    ): Promise<boolean> {
        if (edit instanceof AgentWorkspaceEdit) {
            if (this.clientInfo?.capabilities?.editWorkspace === 'enabled') {
                return this.request('workspace/edit', {
                    operations: edit.operations,
                    metadata,
                })
            }
            logError(
                'Agent',
                'client does not support vscode.workspace.applyEdit() yet. ' +
                    'If you are a client author, enable this operation by setting ' +
                    'the client capability `editWorkspace: "enabled"`',
                new Error().stack // adding the stack trace to help debugging by this method is being called
            )
            return Promise.resolve(false)
        }

        throw new TypeError(`Expected AgentWorkspaceEdit, got ${edit}`)
    }
}<|MERGE_RESOLUTION|>--- conflicted
+++ resolved
@@ -1073,20 +1073,9 @@
 
         this.registerAuthenticatedRequest('chat/restore', async ({ modelID, messages, chatID }) => {
             const authStatus = await vscode.commands.executeCommand<AuthStatus>('cody.auth.status')
-<<<<<<< HEAD
             modelID ??= ModelsService.getDefaultChatModel(authStatus) ?? ''
             const chatMessages = messages?.map(PromptString.unsafe_deserializeChatMessage) ?? []
             const chatModel = new SimpleChatModel(modelID, chatID, chatMessages)
-=======
-            const theModel = modelID
-                ? modelID
-                : ModelsService.getModels(
-                      ModelUsage.Chat,
-                      authStatus.isDotCom && !authStatus.userCanUpgrade
-                  ).at(0)?.model ?? ''
-            const chatMessages = messages?.map(m => PromptString.unsafe_deserializeChatMessage(m)) ?? []
-            const chatModel = new ChatModel(theModel, chatMessages, chatID)
->>>>>>> 96662edb
             await chatHistory.saveChat(authStatus, chatModel.toSerializedChatTranscript())
             return this.createChatPanel(
                 Promise.resolve({
